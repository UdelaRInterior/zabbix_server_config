--- conflicted
+++ resolved
@@ -1,5 +1,4 @@
 ---
-<<<<<<< HEAD
 
 - name: 'Create a script mediatype'
   zabbix_mediatype:
@@ -16,6 +15,4 @@
       - '{ALERT.SUBJECT}'
       - '{ALERT.MESSAGE}'
   become: "{{ zabbix_server_config_become_on_localhost }}"
-  delegate_to: localhost
-=======
->>>>>>> afca19c0
+  delegate_to: localhost